secrets: /homeassistant/secrets.yaml
logs:
  main_log:
    filename: /config/logs/main.log
    log_generations: 1
    log_size: 10000000
    filter_threshold: 5
  error_log:
    filename: /config/logs/errors.log
    log_generations: 1
    log_size: 10000000
  diag_log:
    filename: /config/logs/diag.log
    log_generations: 1
  access_log:
    filename: /config/logs/access.log
appdaemon:
  latitude: !secret location_latitude
  longitude: !secret location_longitude
  elevation: !secret location_elevation
  time_zone: !secret location_time_zone
  internal_function_timeout: 30
  thread_duration_warning_threshold: 15
  missing_app_warnings: false
  uvloop: true
<<<<<<< HEAD
=======
  use_dictionary_unpacking: true
>>>>>>> d09fbb5f
  exclude_dirs:
    - appdaemon
  plugins:
    HASS:
      type: hass
http:
  url: http://127.0.0.1:5050
hadashboard:
admin:
api:<|MERGE_RESOLUTION|>--- conflicted
+++ resolved
@@ -23,10 +23,7 @@
   thread_duration_warning_threshold: 15
   missing_app_warnings: false
   uvloop: true
-<<<<<<< HEAD
-=======
   use_dictionary_unpacking: true
->>>>>>> d09fbb5f
   exclude_dirs:
     - appdaemon
   plugins:
