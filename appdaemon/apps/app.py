--- conflicted
+++ resolved
@@ -80,9 +80,6 @@
                     name=self.control.args["mobiles"][person]["name"],
                     data=data,
                 )
-<<<<<<< HEAD
-        self.log(f"Notified '{targets}': \"{kwargs['title']}: {message}\"")
-=======
         self.log(f"Notified '{targets}': \"{kwargs['title']}: {message}\"")
 
 
@@ -178,5 +175,4 @@
         self.handle_user_adjustment()
 
     def handle_user_adjustment(self):
-        """Override this in child class to adjust device settings appropriately."""
->>>>>>> d09fbb5f
+        """Override this in child class to adjust device settings appropriately."""